--- conflicted
+++ resolved
@@ -2,10 +2,7 @@
 
 import (
 	"fmt"
-<<<<<<< HEAD
 
-=======
->>>>>>> 91934371
 	"github.com/transloadit/go-sdk"
 )
 
@@ -23,11 +20,7 @@
 	// Initialize new assembly
 	assembly := client.NewAssembly()
 
-<<<<<<< HEAD
-	// Add an file to upload
-=======
 	// Add a file to upload
->>>>>>> 91934371
 	assembly.AddFile("image", "../../fixtures/lol_cat.jpg")
 
 	// Add instructions, e.g. resize image to 75x75px
@@ -50,14 +43,8 @@
 	// The AssemblyWatcher provides functionality for polling until the assembly
 	// has ended.
 	waiter := client.WaitForAssembly(info.AssemblyUrl)
-<<<<<<< HEAD
-	assemblyInfo := <-waiter.Response
-
-	fmt.Printf("You can view the result at: %s\n", assemblyInfo.Results["resize"][0].Url)
-=======
 	info = <-waiter.Response
 
 	fmt.Printf("You can view the result at: %s\n", info.Results["resize"][0].Url)
->>>>>>> 91934371
 
 }