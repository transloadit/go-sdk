--- conflicted
+++ resolved
@@ -11,53 +11,22 @@
 
 This is a **Go** SDK to make it easy to talk to the [Transloadit](https://transloadit.com) REST API.
 
-<<<<<<< HEAD
-// Initialize new assembly
-assembly := client.NewAssembly()
-
-// Add input file to upload
-assembly.AddFile("myimage", "./lol_cat.jpg")
-
-// Add instructions, e.g. resize image to 75x75px
-assembly.AddStep("resize", map[string]interface{}{
-    "robot":           "/image/resize",
-    "width":           75,
-    "height":          75,
-    "resize_strategy": "pad",
-    "background":      "#000000",
-})
-
-// Wait until transloadit is done processing all uploads
-// and is ready to download the results
-assembly.Blocking = true
-
-// Start the upload
-info, err := assembly.Upload()
-if err != nil {
-    panic(err)
-}
-=======
 ## Install
->>>>>>> 91934371
 
 ```bash
-go get github.com/transloadit/go-sdk
+go get gopkg.in/transloadit/go-sdk.v1
 ```
 
 The Go SDK requires Go 1.1 or higher.
 
 ## Usage
 
-<<<<<<< HEAD
-```bash
-go get gopkg.in/transloadit/go-sdk.v1
-=======
 ```go
 package main
 
 import (
     "fmt"
-    "github.com/transloadit/go-sdk"
+    "go get gopkg.in/transloadit/go-sdk.v1"
 )
 
 func main () {
@@ -85,7 +54,7 @@
         "background":      "#000000",
     })
 
-    // Wait until transloadit is done processing all uploads
+    // Wait until Transloadit is done processing all uploads
     // and is ready to download the results
     assembly.Blocking = true
 
@@ -97,7 +66,6 @@
 
     fmt.Printf("You can view the result at: %s\n", info.Results["resize"][0].Url)
 }
->>>>>>> 91934371
 ```
 
 ## Example
